package worker

import (
	"context"
	"crypto/ecdsa"
	"encoding/hex"
	"github.com/carv-protocol/verifier/internal/key_manager"
	"math/big"
	"os"
	"strings"
	"time"

	"github.com/ethereum/go-ethereum"
	"github.com/ethereum/go-ethereum/accounts/abi"
	"github.com/ethereum/go-ethereum/accounts/abi/bind"
	"github.com/ethereum/go-ethereum/common"
	"github.com/ethereum/go-ethereum/crypto"
	"github.com/ethereum/go-ethereum/ethclient"
	"github.com/go-kratos/kratos/v2/log"
	"github.com/pkg/errors"

	"github.com/carv-protocol/verifier/internal/conf"
	"github.com/carv-protocol/verifier/pkg/contract"
)

const (
	// Buffer size for channel storing verification results
	verifyResultChannelCapacity = 10

	// Maximum number of blocks per log query
	maxBlocksPerQuery = 100
)

type Chain struct {
	cf              *conf.Bootstrap
	logger          *log.Helper
	cAbi            abi.ABI
	ethClient       *ethclient.Client
	contractObj     *contract.Contract
	verifierAddress common.Address
	verifierPrivKey *ecdsa.PrivateKey

	stopChan          chan struct{}
	verifyResultChan  chan verifyResult
	errChan           chan error
	latestBlockNumber int64
}

type verifyResult struct {
	attestationID [32]byte
	result        bool
}

func NewChain(
	ctx context.Context,
	bootstrap *conf.Bootstrap,
	logger *log.Helper,
) (*Chain, error) {
	abiFile, err := os.ReadFile(bootstrap.Contract.Abi)
	if err != nil {
		return nil, err
	}

	cAbi, err := abi.JSON(strings.NewReader(string(abiFile)))
	if err != nil {
		return nil, errors.Wrap(err, "abi json error")
	}

	ethClient, err := ethclient.DialContext(ctx, bootstrap.Chain.RpcUrl)
	if err != nil {
		return nil, errors.Wrapf(err, "new eth client error, rpc url: %s", bootstrap.Chain.RpcUrl)
	}

	contractObj, err := contract.NewContract(common.HexToAddress(bootstrap.Contract.Addr), ethClient)
	if err != nil {
		return nil, errors.Wrapf(err, "NewContract error")
	}
	privateKeyBytes, err := Sm4Decrypt(bootstrap)
	if err != nil {
		return nil, errors.Wrap(err, "pk decrypt error")
	}

	privateKey, err := crypto.HexToECDSA(string(privateKeyBytes))
	if err != nil {
		return nil, errors.Wrap(err, "pk sm4 HexToECDSA error")
	}

	publicKey := privateKey.Public()
	publicKeyECDSA, ok := publicKey.(*ecdsa.PublicKey)
	if !ok {
		return nil, errors.New("cannot assert type: publicKey is not of type *ecdsa.PublicKey")
	}

	verifierAddress := crypto.PubkeyToAddress(*publicKeyECDSA)

	return &Chain{
		cf:              bootstrap,
		logger:          logger,
		cAbi:            cAbi,
		ethClient:       ethClient,
		contractObj:     contractObj,
		verifierAddress: verifierAddress,
		verifierPrivKey: privateKey,

		stopChan:         make(chan struct{}),
		verifyResultChan: make(chan verifyResult, verifyResultChannelCapacity),
		errChan:          make(chan error),
	}, nil
}

func (c *Chain) Start(ctx context.Context) error {
	c.latestBlockNumber = c.cf.Chain.StartBlock

	// Retrieve the latest block number if it has not been specified
	if c.latestBlockNumber == 0 {
		blockNumber, err := c.ethClient.BlockNumber(ctx)
		if err != nil {
			return errors.Wrapf(err, "chain [%s] get BlockNumber error", c.cf.Chain.ChainName)
		}

		c.latestBlockNumber = int64(blockNumber)
	}

	c.logger.WithContext(ctx).Infof("chain [%s] startBlockNumber: %d", c.cf.Chain.ChainName, c.latestBlockNumber)

	// Monitor and verify on-chain TEE attestations
	go c.queryAndVerify(ctx)

	// Batch post verification results to the blockchain
	go c.batchPost(ctx)

	// Monitor errors arising from querying and posting processes
	go c.monitorErrors(ctx)

	return nil
}

func (c *Chain) Stop(ctx context.Context) error {
	c.logger.WithContext(ctx).Infof("chain [%s] stopping", c.cf.Chain.ChainName)

	close(c.stopChan)

	// todo stop

	c.logger.WithContext(ctx).Infof("chain [%s] stopped", c.cf.Chain.ChainName)

	return nil
}

// Query on-chain events and verify the TEE attestation
func (c *Chain) queryAndVerify(ctx context.Context) {
	eventQueryTicker := time.NewTicker(1 * time.Second)

	for {
		select {
		case <-eventQueryTicker.C:
			go func() {
				if err := c.queryChain(ctx); err != nil {
					c.errChan <- err
				}
			}()
		case <-c.stopChan:
			c.logger.WithContext(ctx).Infof("chain queryAndVerify [%s] stopping", c.cf.Chain.ChainName)
			return
		}
	}
}

// Batch verify results and post them on-chain
func (c *Chain) batchPost(ctx context.Context) {
	batchVerifyResultTicker := time.NewTicker(1 * time.Second)
	resultList := make([]verifyResult, 0)

	for {
		select {
		case r := <-c.verifyResultChan:
			resultList = append(resultList, r)
		case <-batchVerifyResultTicker.C:
			if len(resultList) == 0 {
				continue
			}

			go func(rl []verifyResult) {
				if err := c.sendBatchResult(ctx, rl); err != nil {
					c.errChan <- err
				}
			}(resultList[:])

			resultList = make([]verifyResult, 0)
		case <-c.stopChan:
			c.logger.WithContext(ctx).Infof("chain batchPost [%s] stopping", c.cf.Chain.ChainName)
			return
		}
	}
}

// Monitor errors during both querying and posting processes
func (c *Chain) monitorErrors(ctx context.Context) {
	for {
		select {
		case err := <-c.errChan:
			c.logger.WithContext(ctx).Errorf("mointor error: %s", err.Error())
		case <-c.stopChan:
			c.logger.WithContext(ctx).Infof("chain batchPost [%s] stopping", c.cf.Chain.ChainName)
			return
		}
	}
}

func (c *Chain) SendAttestationTrx(ctx context.Context, attestationIds [][32]byte, results []bool) (string, error) {
<<<<<<< HEAD
	txHash := ""
	privateKey := key_manager.Inst().PrivateKey()
	publicKey := privateKey.Public()
	publicKeyECDSA, ok := publicKey.(*ecdsa.PublicKey)
	if !ok {
		return txHash, errors.New("cannot assert type: publicKey is not of type *ecdsa.PublicKey")
=======
	nonce, err := c.ethClient.PendingNonceAt(ctx, c.verifierAddress)
	if err != nil {
		return "", errors.Wrap(err, "eth client get Nonce error")
>>>>>>> 3a743f15
	}

	gasPrice, err := c.ethClient.SuggestGasPrice(ctx)
	if err != nil {
		return "", errors.Wrap(err, "eth client get SuggestGasPrice error")
	}

	chainID, err := c.ethClient.ChainID(ctx)
	if err != nil {
		return "", errors.Wrap(err, "eth client get ChainID error")
	}

	auth, err := bind.NewKeyedTransactorWithChainID(c.verifierPrivKey, chainID)
	if err != nil {
		return "", errors.Wrap(err, "bind NewKeyedTransactorWithChainID error")
	}
	auth.Nonce = big.NewInt(int64(nonce))
	auth.GasPrice = gasPrice

	tx, err := c.contractObj.VerifyAttestationBatch(auth, attestationIds, results)
	if err != nil {
		return "", errors.Wrap(err, "contract VerifyAttestationBatch error")
	}

	txHash := tx.Hash().Hex()

	c.logger.WithContext(ctx).Infof("tx hash: %s", txHash)

	return txHash, nil
}

func (c *Chain) queryChain(ctx context.Context) error {
	startBlockNumber := c.latestBlockNumber
	endBlockNumber, err := c.ethClient.BlockNumber(ctx)
	if err != nil {
		return errors.Wrapf(err, "chain [%s] get BlockNumber error", c.cf.Chain.ChainName)
	}

	// If there is no new blocks
	if startBlockNumber >= int64(endBlockNumber) {
		return nil
	}

	// Limit the maximum number of blocks that can be queried per run
	if startBlockNumber+maxBlocksPerQuery < int64(endBlockNumber) {
		endBlockNumber = uint64(startBlockNumber + maxBlocksPerQuery)
	}

	query := ethereum.FilterQuery{
		FromBlock: big.NewInt(startBlockNumber),
		ToBlock:   big.NewInt(int64(endBlockNumber)),
		Addresses: []common.Address{
			common.HexToAddress(c.cf.Contract.Addr),
		},
		Topics: [][]common.Hash{
			{
				common.HexToHash(c.cf.Contract.Topic),
			},
		},
	}

	cLogs, err := c.ethClient.FilterLogs(ctx, query)
	if err != nil {
		return errors.Wrap(err, "client FilterLogs error")
	}

	for _, cLog := range cLogs {
		unpackedData, err := c.contractObj.ParseReportTeeAttestation(cLog)
		if err != nil {
			return errors.Wrap(err, "contract ParseReportTeeAttestation error")
		}

		logInfo := LogInfo{
			BlockNumber:        cLog.BlockNumber,
			ContractAddress:    cLog.Address,
			TxHash:             cLog.TxHash,
			TxIndex:            unpackedData.Raw.TxIndex,
			TeeAddress:         unpackedData.TeeAddress,
			CampaignId:         unpackedData.CampaignId,
			AttestationIdBytes: unpackedData.AttestationId,
			AttestationIdStr:   hex.EncodeToString(unpackedData.AttestationId[:]),
			Attestation:        unpackedData.Attestation,
		}

		// Verify attestation
		result, err := verifyAttestation(c, unpackedData.Attestation)
		if err != nil {
			// If attestation is unable to be parsed and verified, this attestation should be ignored by all verifiers
			c.logger.WithContext(ctx).Error(
				"verify failed, attestation id: %s, error: %s",
				hex.EncodeToString(unpackedData.AttestationId[:]),
				err.Error(),
			)
			continue
		}

		c.verifyResultChan <- verifyResult{
			attestationID: unpackedData.AttestationId,
			result:        result,
		}

		c.logger.WithContext(ctx).Infof("logInfo: %+v", logInfo)
	}

	c.logger.WithContext(ctx).Infof("start block %d, end block %d", startBlockNumber, endBlockNumber)
	c.latestBlockNumber = int64(endBlockNumber) + 1

	return nil
}

// Batch process multiple attestations across a specified range of blocks
func (c *Chain) sendBatchResult(ctx context.Context, resultList []verifyResult) error {
	attestationIds := make([][32]byte, len(resultList))
	verifyResults := make([]bool, len(resultList))
	for i, r := range resultList {
		attestationIds[i] = r.attestationID
		verifyResults[i] = r.result
	}
	_, err := c.SendAttestationTrx(ctx, attestationIds, verifyResults)
	if err != nil {
		return err
	}

	return nil
}<|MERGE_RESOLUTION|>--- conflicted
+++ resolved
@@ -4,6 +4,7 @@
 	"context"
 	"crypto/ecdsa"
 	"encoding/hex"
+	"github.com/carv-protocol/verifier/internal/conf"
 	"github.com/carv-protocol/verifier/internal/key_manager"
 	"math/big"
 	"os"
@@ -19,7 +20,6 @@
 	"github.com/go-kratos/kratos/v2/log"
 	"github.com/pkg/errors"
 
-	"github.com/carv-protocol/verifier/internal/conf"
 	"github.com/carv-protocol/verifier/pkg/contract"
 )
 
@@ -75,16 +75,8 @@
 	if err != nil {
 		return nil, errors.Wrapf(err, "NewContract error")
 	}
-	privateKeyBytes, err := Sm4Decrypt(bootstrap)
-	if err != nil {
-		return nil, errors.Wrap(err, "pk decrypt error")
-	}
-
-	privateKey, err := crypto.HexToECDSA(string(privateKeyBytes))
-	if err != nil {
-		return nil, errors.Wrap(err, "pk sm4 HexToECDSA error")
-	}
-
+
+	privateKey := key_manager.Inst().PrivateKey()
 	publicKey := privateKey.Public()
 	publicKeyECDSA, ok := publicKey.(*ecdsa.PublicKey)
 	if !ok {
@@ -208,18 +200,10 @@
 }
 
 func (c *Chain) SendAttestationTrx(ctx context.Context, attestationIds [][32]byte, results []bool) (string, error) {
-<<<<<<< HEAD
-	txHash := ""
-	privateKey := key_manager.Inst().PrivateKey()
-	publicKey := privateKey.Public()
-	publicKeyECDSA, ok := publicKey.(*ecdsa.PublicKey)
-	if !ok {
-		return txHash, errors.New("cannot assert type: publicKey is not of type *ecdsa.PublicKey")
-=======
+
 	nonce, err := c.ethClient.PendingNonceAt(ctx, c.verifierAddress)
 	if err != nil {
 		return "", errors.Wrap(err, "eth client get Nonce error")
->>>>>>> 3a743f15
 	}
 
 	gasPrice, err := c.ethClient.SuggestGasPrice(ctx)
